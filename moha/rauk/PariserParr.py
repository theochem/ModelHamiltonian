--- conflicted
+++ resolved
@@ -252,14 +252,6 @@
                 bond_dictionary[bond_key_reverse] = beta_xy
         else:
             for tpl in connectivity:
-<<<<<<< HEAD
-                atom1, atom2, dist = tpl[0], tpl[1], tpl[2]
-                atom1_name, _ = get_atom_type(atom1)
-                atom2_name, _ = get_atom_type(atom2)
-                bond_key_forward = ','.join([atom1_name, atom2_name])
-                bond_key_reverse = ','.join([atom2_name, atom1_name])
-                Sxy = orbital_overlap[bond_key_forward]
-=======
                 atom1, atom2, dist = tpl
                 atom1_name, site1 = get_atom_type(atom1)
                 atom2_name, site2 = get_atom_type(atom2)
@@ -268,7 +260,6 @@
                 site1, site2 = site1 - 1, site2 - 1
 
                 Sxy = orbital_overlap[site1, site2]
->>>>>>> 43496a1e
 
                 beta_xy = populate_PP_dct(
                     dist, atom1_name, atom2_name, ionization, Sxy)
